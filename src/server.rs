--- conflicted
+++ resolved
@@ -51,7 +51,6 @@
     }
 }
 
-<<<<<<< HEAD
 /// Settings corresponding to TLS level based on Mozilla's server side TLS recommendations.
 /// See its [documentation][docs] for more details on specifics.
 ///
@@ -72,8 +71,6 @@
     MozillaIntermediateV5
 }
 
-=======
->>>>>>> bb37aff8
 /// Create an openssl based TLS warp server with the provided filter.
 ///
 #[derive(Debug)]
