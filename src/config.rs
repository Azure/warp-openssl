--- conflicted
+++ resolved
@@ -9,11 +9,7 @@
     pkey::PKey,
     ssl::{SslAcceptor, SslAcceptorBuilder, SslMethod, SslVerifyMode},
     x509::{
-<<<<<<< HEAD
-        store::{X509Store, X509StoreBuilder},
-=======
         store::{HashDir, X509Lookup, X509LookupRef, X509Store, X509StoreBuilder},
->>>>>>> bb37aff8
         verify::X509VerifyFlags,
         X509,
     },
@@ -73,11 +69,8 @@
     key: Box<dyn Read + Send + Sync>,
     client_auth: TlsClientAuth,
     partial_chain_verification: bool,
-<<<<<<< HEAD
     tls_level: TlsLevel,
-=======
     add_lookups: AddLookups,
->>>>>>> bb37aff8
 }
 
 impl fmt::Debug for TlsConfigBuilder {
@@ -95,11 +88,8 @@
             cert: Box::new(io::empty()),
             client_auth: TlsClientAuth::Off,
             partial_chain_verification: true,
-<<<<<<< HEAD
             tls_level: TlsLevel::MozillaIntermediateV5,
-=======
             add_lookups: vec![],
->>>>>>> bb37aff8
         }
     }
 
@@ -250,10 +240,6 @@
             let mut flags = X509VerifyFlags::empty();
 
             if partial_chain_verification {
-<<<<<<< HEAD
-                store
-                    .set_flags(X509VerifyFlags::PARTIAL_CHAIN)
-=======
                 flags.insert(X509VerifyFlags::PARTIAL_CHAIN);
             }
 
@@ -265,7 +251,6 @@
             if flags != X509VerifyFlags::empty() {
                 store
                     .set_flags(flags)
->>>>>>> bb37aff8
                     .map_err(TlsConfigError::OpensslError)?;
             }
 
